--- conflicted
+++ resolved
@@ -5,18 +5,22 @@
 SQL queries and data access functions.
 
 All SQL queries are saved separately under /queries/
+
+TO-DO / THINK (to manual):
+- Should update and delete raise the matching number of concept under a specific name for action by loinc name
+     only under a specific patient and not the whole measurements (assumption that a hospital uses the same codes for same loinc names - no substring matching here).
+     Can also just drop duplicated names when loading loinc and that's that. Maybe much simpler...
+- If we have only 1 unique name per ID, maybe we can allow update and delete based on a substring, with a warning if the substring returns more than 1 result from measurements. 
+  But for insert it's risky because is a substring is too generic and does not exist in measurements but has multiple result in LOINC it will allow to insert an unknown component.
 """
 import pandas as pd
 import re
+from datetime import datetime
+
 
 # Local Code
 from backend.dataaccess import DataAccess
 from backend.backend_config import *  # all query paths
-<<<<<<< HEAD
-=======
-from datetime import datetime
->>>>>>> 2ff51182
-
 
 data = DataAccess()
 
@@ -26,7 +30,6 @@
         raise ValueError("Patient ID must contain digits only.")
     if len(patient_id) != 9:
         raise ValueError("Patient ID must be exactly 9 digits long.")
-<<<<<<< HEAD
 
 def validate_name(name, field_name):
     """
@@ -36,17 +39,6 @@
     if not re.fullmatch(pattern, name):
         raise ValueError(f"{field_name} must contain only letters, hyphens (-), or apostrophes (').")
 
-=======
-
-def validate_name(name, field_name):
-    """
-    Allows alphabetic names with optional hyphens or apostrophes.
-    """
-    pattern = r"^[A-Za-z'-]+$"
-    if not re.fullmatch(pattern, name):
-        raise ValueError(f"{field_name} must contain only letters, hyphens (-), or apostrophes (').")
-
->>>>>>> 2ff51182
 def validate_datetime(dt_string):
     try:
         dt = pd.to_datetime(dt_string, dayfirst=True)
@@ -90,10 +82,7 @@
     def get_patient_by_name(first_name, last_name):
         """
         Returns the list of matching patients by their names.
-<<<<<<< HEAD
         Uses to verify the patient's ID if only name is known and to solve duplications in the system.
-=======
->>>>>>> 2ff51182
         """
         # Input cleanup
         first_name, last_name = str(first_name).strip(), str(last_name).strip()
@@ -105,20 +94,24 @@
         return matches  # Return ID, First Name, Last Name from DB for every matching patient by name
 
     @staticmethod
-    def search_history(patient_id, snapshot_date=None, loinc_num=None, start=None, end=None):
+    def search_history(patient_id, snapshot_date=None, loinc_num=None, component=None, start=None, end=None):
         """
         Search patient measurement history using optional filters:
         - snapshot_date: point-in-time view of the database.
         - loinc_num: filter by LOINC code.
+        - component: filter (LIKE condition) by loinc component name.
         - start/end: define a datetime window (inclusive).
         Accepts both date and datetime; if only date is given, assumes 00:00 for start and 23:59 for end.
 
         NOTE: SEARCH_HISTORY_QUERY performs a JOIN with the LOINC table.
         """
         # Input cleanup
-        for param in [patient_id, snapshot_date, loinc_num, start, end]:
-            if param:
-                param = str(param).strip()
+        patient_id = str(patient_id).strip()
+        snapshot_date = str(snapshot_date).strip()
+        loinc_num = str(loinc_num).strip()
+        component = str(component).strip()
+        start = str(start).strip()
+        end = str(end).strip()
 
         # Input validation
         if not data.check_record(CHECK_PATIENT_BY_ID_QUERY, (patient_id,)):
@@ -133,6 +126,10 @@
         if loinc_num:
             filters.append("m.LoincNum = ?")
             params.append(loinc_num)
+        
+        if component:
+            filters.append("l.Component LIKE '%' || ? || '%'")
+            params.append(component)
 
         # Handle datetime range
         if start:
@@ -175,11 +172,7 @@
     @staticmethod
     def register_patient(patient_id, first_name, last_name):
         """
-<<<<<<< HEAD
         Inserts a new patient to the DB (Patients table).
-=======
-        Inserts a patient to the DB.
->>>>>>> 2ff51182
         """
         # Input cleanup
         patient_id = str(patient_id).strip()
@@ -208,13 +201,6 @@
         """
         # Input cleanup
         patient_id = str(patient_id).strip()
-<<<<<<< HEAD
-        loinc_num = str(loinc_num).strip()
-        value = str(value).strip()
-        unit = str(unit).strip()
-        valid_start_time = str(valid_start_time).strip()
-        transaction_time = str(transaction_time).strip() if transaction_time else transaction_time
-=======
         loinc_num = str(loinc_num).strip() if loinc_num else None
         component = str(component).strip() if component else None
         value = str(value).strip()
@@ -234,7 +220,6 @@
             raise ValueError("Measurement unit must be provided and cannot be empty.")
         if not valid_start_time:
             raise ValueError("Measurement valid start time must be provided and cannot be empty.")
->>>>>>> 2ff51182
 
         # Verify input
         if not data.check_record(CHECK_PATIENT_BY_ID_QUERY, (patient_id,)):
@@ -246,14 +231,10 @@
             loinc_num_2 = str(data.get_attr(GET_LOINC_BY_COMPONENT_QUERY, (component,))).strip()
             if not loinc_num_1 == loinc_num_2:
                 raise ValueError(f"LOINC code '{loinc_num_1}' and component '{component}' do not match. The input component returned Loinc-Code={loinc_num_2}. Check the LOINC repository to fetch the correct code / name of the intended concept.")
-<<<<<<< HEAD
-        
-=======
-
->>>>>>> 2ff51182
+        
         # CASE 2: Only Component provided → look up LOINC code
         elif component and not loinc_num:
-            loinc_num = data.get_attr(GET_LOINC_BY_COMPONENT_QUERY, (component,))
+            loinc_num = str(data.get_attr(GET_LOINC_BY_COMPONENT_QUERY, (component,))).strip()
             if not loinc_num:
                 raise ValueError(f"No LOINC code found for component '{component}' in LOINC table. Check the LOINC repository to fetch the correct code / name of the intended concept.")
         
@@ -289,30 +270,6 @@
         """
         # Input cleanup
         patient_id = str(patient_id).strip()
-<<<<<<< HEAD
-        loinc_num = str(loinc_num).strip()
-        valid_start_time = str(valid_start_time).strip()
-        new_value = str(new_value).strip()
-        transaction_time = str(transaction_time).strip() if transaction_time else transaction_time
-        
-        # Verify input
-        if not data.check_record(CHECK_PATIENT_BY_ID_QUERY, (patient_id,)):
-            raise PatientNotFound("Patient not found")
-
-        # CASE 1: Both LOINC and Component provided → check match
-        if loinc_num and component:
-            loinc_num_1 = loinc_num
-            loinc_num_2 = str(data.get_attr(GET_LOINC_BY_COMPONENT_QUERY, (component,))).strip()
-            if not loinc_num_1 == loinc_num_2:
-                raise ValueError(f"LOINC code '{loinc_num_1}' and component '{component}' do not match. The input component returned Loinc-Code={loinc_num_2}. Check the LOINC repository to fetch the correct code / name of the intended concept.")
-        
-        # CASE 2: Only Component provided → look up LOINC code
-        elif component and not loinc_num:
-            loinc_num = data.get_attr(GET_LOINC_BY_COMPONENT_QUERY, (component,))
-            if not loinc_num:
-                raise ValueError(f"No LOINC code found for component '{component}' in LOINC table. Check the LOINC repository to fetch the correct code / name of the intended concept.")
-        
-=======
         loinc_num = str(loinc_num).strip() if loinc_num else None
         component = str(component).strip() if component else None
         valid_start_time = str(valid_start_time).strip()
@@ -334,23 +291,20 @@
         if not data.check_record(CHECK_PATIENT_BY_ID_QUERY, (patient_id,)):
             raise PatientNotFound("Patient not found")
 
-            # CASE 1: Both LOINC and Component provided → check match
-            if loinc_num and component:
-                loinc_num_1 = loinc_num
-                loinc_num_2 = str(data.get_attr(GET_LOINC_BY_COMPONENT_QUERY, (component,))).strip()
-                if not loinc_num_1 == loinc_num_2:
-                    raise ValueError(
-                        f"LOINC code '{loinc_num_1}' and component '{component}' do not match. The input component returned Loinc-Code={loinc_num_2}. Check the LOINC repository to fetch the correct code / name of the intended concept.")
-
+        # CASE 1: Both LOINC and Component provided → check match
+        if loinc_num and component:
+            loinc_num_1 = loinc_num
+            loinc_num_2 = str(data.get_attr(GET_LOINC_BY_COMPONENT_QUERY, (component,))).strip()
+            if not loinc_num_1 == loinc_num_2:
+                raise ValueError(
+                    f"LOINC code '{loinc_num_1}' and component '{component}' do not match. The input component returned Loinc-Code={loinc_num_2}. Check the LOINC repository to fetch the correct code / name of the intended concept.")
 
         # CASE 2: Only Component provided → look up LOINC code
         elif component and not loinc_num:
-            loinc_num = data.get_attr(GET_LOINC_BY_COMPONENT_QUERY, (component,))
-            print(loinc_num)  # to delete later
+            loinc_num = str(data.get_attr(GET_LOINC_BY_COMPONENT_QUERY, (component,))).strip()
             if not loinc_num:
                 raise ValueError(f"No LOINC code found for component '{component}' in LOINC table. Check the LOINC repository to fetch the correct code / name of the intended concept.")
 
->>>>>>> 2ff51182
         # CASE 3: Only LOINC-Code provided → continue as usual
         elif loinc_num:
             if not data.check_record(CHECK_LOINC_QUERY, (loinc_num,)):
@@ -358,31 +312,22 @@
         else:
             raise ValueError("You must provide at least a LOINC code or a component name in order to update a measurement.")
 
-<<<<<<< HEAD
-=======
-
-
->>>>>>> 2ff51182
         valid_start_time = validate_datetime(valid_start_time).strftime('%Y-%m-%d %H:%M:%S')
         transaction_time = validate_datetime(transaction_time).strftime('%Y-%m-%d %H:%M:%S')
         validate_dates_relation(valid_start_time, transaction_time, 'Valid Start Date', 'Transaction Insertion Time')
         
         # Check if this record doesn't exists (and needs to be handled with insert, not update)
-<<<<<<< HEAD
         if not data.check_record(CHECK_RECORD_QUERY, (patient_id, loinc_num, valid_start_time, transaction_time)):
-=======
-        if not data.check_record(CHECK_RECORD_FOR_UPDATE_QUERY, (patient_id, loinc_num, valid_start_time)):
->>>>>>> 2ff51182
             raise RecordNotFound("This record was not found in the DB. If this record should exist - maybe you used an irrelevant DB snapshot? (with Transaction time), else - please use the Insert Measurement tab")
 
         # In case transaction_time is not the most updated TransactionInsertionTime for this record, get the TransactionDeletionDate for it
         # deletion_date can be None
-        future_record_date = data.get_attr(CHECK_FUTURE_RECORD_QUERY, (patient_id, loinc_num, valid_start_time, transaction_time))
+        future_record_date = str(data.get_attr(CHECK_FUTURE_RECORD_QUERY, (patient_id, loinc_num, valid_start_time, transaction_time))).strip()
         if future_record_date:
             raise ValueError(f"This record has a newer update from {future_record_date} and cannot be updated to an unupdated version.")
         
         # Fetch the unit from existing records
-        unit = data.get_attr(GET_EXISTING_UNIT_QUERY, (patient_id, loinc_num, valid_start_time))
+        unit = str(data.get_attr(GET_EXISTING_UNIT_QUERY, (patient_id, loinc_num, valid_start_time))).strip()
         # No exception in case non found, as that's the reflection of this concept in the DB.
 
         # Insert the new measurement row
@@ -393,61 +338,78 @@
 
         # Update end time on older records
         data.execute_query(
-            UPDATE_OLD_RECORDS_QUERY,
+            UPDATE_DELETION_TIME_QUERY,
             (transaction_time, patient_id, loinc_num, valid_start_time, transaction_time, transaction_time)
         )
 
     @staticmethod
-    def delete_measurement(patient_id, loinc_num, valid_start_time, deletion_time=None):
-        """
-        Delete a specific measurement.
-
-        - Use CHECK_PATIENT_QUERY to verify existence.
-        - Delete using DELETE_MEASUREMENT_QUERY.
-        - Handle edge cases: no matching record.
+    def delete_measurement(patient_id, loinc_num=None, component=None, valid_start_time=None, deletion_time=None):
+        """
+        Logically deletes a measurement (sets TransactionDeletionTime).
+
+        - Uses LOINC code or component name to identify the measurement.
+        - Verifies that the record isn't already deleted.
+        - Returns the record before deletion for confirmation.
         """
         # Input cleanup
         patient_id = str(patient_id).strip()
         loinc_num = str(loinc_num).strip()
+        component = str(component).strip()
         valid_start_time = str(valid_start_time).strip()
         deletion_time = str(valid_start_time).strip() if deletion_time else deletion_time
-        
-        # Verify input
+
+        # Validate patient
         if not data.check_record(CHECK_PATIENT_BY_ID_QUERY, (patient_id,)):
             raise PatientNotFound("Patient not found")
-        if not data.check_record(CHECK_LOINC_QUERY, (loinc_num,)):
-            raise LoincCodeNotFound("Loinc code not found")
-        valid_start_time = validate_datetime(valid_start_time).strftime('%Y-%m-%d %H:%M:%S')
+
+        # CASE 1: Both LOINC and Component provided → check match
+        if loinc_num and component:
+            loinc_num_1 = loinc_num
+            loinc_num_2 = str(data.get_attr(GET_LOINC_BY_COMPONENT_QUERY, (component,))).strip()
+            if not loinc_num_1 == loinc_num_2:
+                raise ValueError(f"LOINC code '{loinc_num_1}' and component '{component}' do not match. The input component returned Loinc-Code={loinc_num_2}. Check the LOINC repository to fetch the correct code / name of the intended concept.")
+
+        # CASE 2: Only Component provided → look up LOINC code
+        if not loinc_num and component:
+            loinc_num = str(data.get_attr(GET_LOINC_BY_COMPONENT_QUERY, (component,))).strip()
+            if not loinc_num:
+                raise ValueError(f"No LOINC code found for component '{component}'")
+        
+        # CASE 3: Only LOINC-Code provided → continue as usual
+        elif loinc_num:
+            loinc_num = str(loinc_num).strip()
+            if not data.check_record(CHECK_LOINC_QUERY, (loinc_num,)):
+                raise LoincCodeNotFound("Loinc code not found")
+        
+        else:
+            raise ValueError("You must provide at least a LOINC code or a component name in order to update a measurement.")
+
+        # If only a date was given, get the latest ValidStartTime on that date
+        if len(valid_start_time) <= 10:
+            date_only = validate_datetime(valid_start_time).strftime('%Y-%m-%d')
+            valid_start_time = str(data.get_attr(GET_LATEST_VALIDTIME_FOR_DAY_QUERY, (patient_id, loinc_num, date_only))).strip()
+            if not valid_start_time:
+                raise RecordNotFound(f"No measurement found for patient {patient_id} on {date_only} for LOINC-Code {loinc_num}. Be sure that the record was not deleted in TransactionDeletionTime.")
+
+        if deletion_time:
+            deletion_time = validate_datetime(deletion_time).strftime('%Y-%m-%d %H:%M:%S')
+        else:
+            deletion_time = datetime.now().strftime('%Y-%m-%d %H:%M:%S')
+
+        # Check if record exists in the desired snapshot. One cannot delete an already deleted record at past time.
         if not data.check_record(CHECK_RECORD_QUERY, (patient_id, loinc_num, valid_start_time, deletion_time)):
-            raise RecordNotFound("This record was not found in the DB")
-        
-        # Continue from here
-        raise NotImplementedError("Update measurement not implemented yet")
+            raise RecordNotFound("This record was not found in the DB, at the date you wish to delete it.")
+
+        # Update end time on older records
+        data.execute_query(
+            UPDATE_DELETION_TIME_QUERY,
+            (deletion_time, patient_id, loinc_num, valid_start_time, deletion_time, deletion_time)
+        )
     
-<<<<<<< HEAD
-=======
-
-
-
-
-
-
-
-
-
-
-
-
-
-
-
-
->>>>>>> 2ff51182
 
 if __name__ == "__main__":
     import sys
 
-<<<<<<< HEAD
     print("🔍 Running business logic tests...")
 
     record = PatientRecord()
@@ -507,8 +469,3 @@
         sys.exit(1)
 
     print("\n✅ All tests completed successfully!")
-=======
-
-
-
->>>>>>> 2ff51182
