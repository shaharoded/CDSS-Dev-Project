--- conflicted
+++ resolved
@@ -23,14 +23,14 @@
         self.cur = self.conn.cursor()
 
         if not self.__check_tables_exist():
+            print('[Info]: Building a DB instance. This might take a few minutes...')
+            self.__execute_script(INITIATE_LOINC_TABLE_DDL)
             self.__execute_script(INITIATE_PATIENTS_TABLE_DDL)
-            self.__execute_script(INITIATE_LOINC_TABLE_DDL)
+            self.__load_loinc_from_zip()
             self.__load_patients_from_excel()
-            self.__load_loinc_from_zip()
             self.__print_db_info()
     
     def check_record(self, query_or_path, params):
-<<<<<<< HEAD
         """
         A general function supposed to return a bool value if a searched record (based on params) exists in the snapshot of the DB.
         The operation is determined by the query, that should return 0 or 1.
@@ -74,39 +74,6 @@
             query_or_path (str): str (describing the query) or .sql file path
             params (tuple): A tuple of size <0 with the input parameters needed to run the query, based on it's placeholders (?)
         """
-=======
-        """
-        A general function supposed to return a bool value if a searched record (based on params) exists in the snapshot of the DB.
-        The operation is determined by the query, that should return 0 or 1.
-        """
-        if os.path.isfile(query_or_path):
-            with open(query_or_path, 'r') as file:
-                query = file.read()
-        else:
-            query = query_or_path  # assume raw SQL
-        result = self.fetch_records(query, params)
-        return bool(result)
-        
-    def get_attr(self, query_or_path, params):
-        """
-        A general function supposed to return a specific value like unit, date etc.
-        The operation is determined by the query, that should have 1 item in the SELECT section.
-        """
-        if os.path.isfile(query_or_path):
-            with open(query_or_path, 'r') as file:
-                query = file.read()
-        else:
-            query = query_or_path  # assume raw SQL
-        result = self.fetch_records(query, params)
-        return result[0][0] if result else None
-
-    
-    def execute_query(self, query_or_path, params):
-        """
-        Executes an INSERT/UPDATE/DELETE query.
-        Accepts either a path to a .sql file or a raw SQL string.
-        """
->>>>>>> 2ff51182
         if os.path.isfile(query_or_path):
             with open(query_or_path, 'r') as file:
                 query = file.read()
@@ -121,13 +88,10 @@
         Executes a SELECT query.
         Accepts either a path to a .sql file or a raw SQL string.
         Returns all rows.
-<<<<<<< HEAD
-
-        Args:
-            query_or_path (str): str (describing the query) or .sql file path
-            params (tuple): A tuple of size <0 with the input parameters needed to run the query, based on it's placeholders (?)
-=======
->>>>>>> 2ff51182
+
+        Args:
+            query_or_path (str): str (describing the query) or .sql file path
+            params (tuple): A tuple of size <0 with the input parameters needed to run the query, based on it's placeholders (?)
         """
         if os.path.isfile(query_or_path):
             with open(query_or_path, 'r') as file:
@@ -141,12 +105,10 @@
         """
         Execute a DDL script from a file.
         Used to initialize tables in the DB.
-<<<<<<< HEAD
-
-        Args:
-            query_or_path (str): str (describing the query) or .sql file path
-            params (tuple): A tuple of size <0 with the input parameters needed to run the query, based on it's placeholders (?)
-=======
+
+        Args:
+            query_or_path (str): str (describing the query) or .sql file path
+            params (tuple): A tuple of size <0 with the input parameters needed to run the query, based on it's placeholders (?)
         """
         with open(script_path, 'r') as file:
             script = file.read()
@@ -154,14 +116,6 @@
         self.conn.commit()
 
     def __check_tables_exist(self):
->>>>>>> 2ff51182
-        """
-        with open(script_path, 'r') as file:
-            script = file.read()
-        self.cur.executescript(script)
-        self.conn.commit()
-
-    def __check_tables_exist(self):
         """
         Ensuring DB was initialized.
         """
@@ -169,51 +123,58 @@
         return bool(result)
 
     def __load_patients_from_excel(self):
-<<<<<<< HEAD
-        """
-        The function assumes the existance of the initial dataset as an excel file in the designated path (PATIENTS_FILE).
-        It will create the Patients and Measurements query in the DB.
-        """
-=======
->>>>>>> 2ff51182
+        """
+        Load patients and measurements from Excel.
+        Warns about LOINC codes not found in the LOINC table.
+        """
         df = pd.read_excel(PATIENTS_FILE)
 
         if df.empty:
             print('[Info]: No patients data found to load.')
             return
-        
-        # Convert datetime columns to ISO 8601 format: 'YYYY-MM-DD HH:MM:SS'
-        # Drop rows where datetime conversion failed
+
+        # Convert datetime
         for col in ['Valid start time', 'Transaction time']:
             df[col] = pd.to_datetime(df[col], errors='coerce', dayfirst=True).dt.strftime('%Y-%m-%d %H:%M:%S')
         df.dropna(subset=['Valid start time', 'Transaction time'], inplace=True)
 
-        # Deduplicate patients
+        # Deduplicate and insert patients
         unique_patients = df[['First name', 'Last name', 'PatientId']].drop_duplicates()
-
-        # Insert unique patients
         for _, row in unique_patients.iterrows():
             self.execute_query(
                 INSERT_PATIENT_QUERY,
                 (
-<<<<<<< HEAD
-                    str(row['PatientId']).strip(), 
-                    str(row['First name']).strip().title(), 
-=======
                     str(row['PatientId']).strip(),
                     str(row['First name']).strip().title(),
->>>>>>> 2ff51182
                     str(row['Last name']).strip().title()
                 )
             )
 
-        # Insert measurements
+        # Step 1: Check LOINC validity
+        all_loincs = df['LOINC-NUM'].astype(str).str.strip().unique()
+        placeholders = ','.join(['?'] * len(all_loincs))
+        existing_loincs = set(
+            l[0] for l in self.fetch_records(
+                f"SELECT LoincNum FROM Loinc WHERE LoincNum IN ({placeholders})",
+                tuple(all_loincs)
+            )
+        )
+        invalid_loincs = ', '.join([code for code in all_loincs if code not in existing_loincs])
+
+        if invalid_loincs:
+            print(f"[⚠️ Warning]: The following LOINC codes were not found in the DB and should be migrated or fixed:\n{invalid_loincs}")
+
+        # Step 2: Insert valid measurement rows
         for _, row in df.iterrows():
+            loinc_code = str(row['LOINC-NUM']).strip()
+            if loinc_code not in existing_loincs:
+                continue  # Or replace with fallback like: loinc_code = '0000-0'
+
             self.execute_query(
                 INSERT_MEASUREMENT_QUERY,
                 (
                     str(row['PatientId']).strip(),
-                    str(row['LOINC-NUM']).strip(),
+                    loinc_code,
                     str(row['Value']).strip(),
                     str(row['Unit']).strip(),
                     str(row['Valid start time']).strip(),
@@ -221,8 +182,7 @@
                 )
             )
 
-        print(
-            f'[Info]: Loaded {len(df)} measurement records and {len(unique_patients)} unique patients from Excel file to DB tables.')
+        print(f'[Info]: Loaded {len(df) - len(invalid_loincs)} measurement records and {len(unique_patients)} unique patients from Excel.')
 
     def __load_loinc_from_zip(self):
         """
